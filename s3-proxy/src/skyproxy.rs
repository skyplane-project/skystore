--- conflicted
+++ resolved
@@ -712,29 +712,12 @@
                                             last_modified: timestamp_to_string(
                                                 head_resp.output.last_modified.unwrap(),
                                             ),
+                                            policy: Some(policy.clone()),
                                         },
                                     )
                                     .await
                                     .unwrap();
-<<<<<<< HEAD
                                 }
-=======
-
-                                apis::complete_upload(
-                                    &dir_conf_clone,
-                                    models::PatchUploadIsCompleted {
-                                        id: locator.id,
-                                        size: head_resp.output.content_length as u64,
-                                        etag: e_tag.clone(),
-                                        last_modified: timestamp_to_string(
-                                            head_resp.output.last_modified.unwrap(),
-                                        ),
-                                        policy: Some(policy.clone()),
-                                    },
-                                )
-                                .await
-                                .unwrap();
->>>>>>> 9b2e9bf8
                             }
                         });
 
