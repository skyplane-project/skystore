--- conflicted
+++ resolved
@@ -54,28 +54,22 @@
     let local_run: bool = env::var("LOCAL")
         .map(|s| s.parse::<bool>().unwrap())
         .unwrap_or(true);
-<<<<<<< HEAD
     let skystore_bucket_ptefix: String =
         env::var("SKYSTORE_BUCKET_PREFIX").expect("SKYSTORE_BUCKET_PREFIX is missing");
-=======
 
     let local_server: bool = env::var("LOCAL_SERVER")
         .map(|s| s.parse::<bool>().unwrap())
         .unwrap_or(true);
 
     let policy: String = env::var("POLICY").expect("POLICY for placement must be set");
->>>>>>> dcc282ff
 
     let proxy = SkyProxy::new(
         init_regions,
         client_from_region,
         local_run,
-<<<<<<< HEAD
-        skystore_bucket_ptefix,
-=======
         local_server,
         policy,
->>>>>>> dcc282ff
+        skystore_bucket_ptefix,
     )
     .await;
 
