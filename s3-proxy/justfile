--- conflicted
+++ resolved
@@ -12,7 +12,7 @@
 test:
   cargo test skyproxy
 
-run: 
+run:
   RUST_LOG=INFO cargo run
 
 run-release:
@@ -35,24 +35,6 @@
     -e REGISTRY_STORAGE_S3_MULTIPARTCOPYTHRESHOLDSIZE=1000000000 \
     registry:2
 
-<<<<<<< HEAD
-=======
-run-registry-local-s3:
-  docker run -p 5000:5000 --network=host \
-    -e REGISTRY_STORAGE=s3 \
-    -e REGISTRY_STORAGE_S3_BUCKET=my-bucket-1 \
-    -e REGISTRY_STORAGE_S3_REGIONENDPOINT=http://localhost:8014 \
-    -e REGISTRY_STORAGE_S3_ACCESSKEY=$AWS_ACCESS_KEY_ID \
-    -e REGISTRY_STORAGE_S3_SECRETKEY=$AWS_SECRET_ACCESS_KEY \
-    -e REGISTRY_STORAGE_S3_REGION=us-west-2 \
-    -e REGISTRY_STORAGE_S3_SECURE=false \
-    -e REGISTRY_STORAGE_S3_V4AUTH=true \
-    -e REGISTRY_LOG_LEVEL=debug \
-    -e REGISTRY_HEALTH_STORAGEDRIVER_ENABLED=false \
-    -e REGISTRY_STORAGE_REDIRECT_DISABLE=true \
-    registry:2
-
->>>>>>> 926ee828
 install-local-s3:
   cargo install \
     --git https://github.com/simon-mo/s3s.git \
