--- conflicted
+++ resolved
@@ -40,15 +40,8 @@
     sky_s3_binary_path: str = typer.Option(
         DEFAULT_SKY_S3_PATH, "--sky-s3-path", help="Path to the sky-s3 binary"
     ),
-<<<<<<< HEAD
-    policy: str = typer.Option(
-        Policy.read,
-        "--policy",
-        help="Policy to use for data placement",
-=======
     policy: Policy = typer.Option(
         Policy.write_local, "--policy", help="Policy to use for data placement"
->>>>>>> 09b56096
     ),
 ):
     with open(config_file, "r") as f:
@@ -69,10 +62,7 @@
         "AWS_ACCESS_KEY_ID": os.environ.get("AWS_ACCESS_KEY_ID"),
         "AWS_SECRET_ACCESS_KEY": os.environ.get("AWS_SECRET_ACCESS_KEY"),
         "LOCAL": str(local_test).lower(),
-<<<<<<< HEAD
-=======
         "LOCAL_SERVER": str(start_server).lower(),
->>>>>>> 09b56096
         "POLICY": policy,
         "SKYSTORE_BUCKET_PREFIX": skystore_bucket_prefix,
     }
