from typing import List
import typer
import json
import subprocess
import os
import time
import requests

app = typer.Typer(name="skystore")
env = os.environ.copy()

DEFAULT_SKY_S3_PATH = os.path.join(
    os.path.dirname(os.path.abspath(__file__)), "target/debug/sky-s3"
)

DEFAULT_STORE_SERVER_PATH = os.path.join(
    os.path.dirname(os.path.abspath(__file__)), "store-server"
)


@app.command()
def init(
    config_file: str = typer.Option(
        ..., "--config", help="Path to the init config file"
    ),
    local_test: bool = typer.Option(
        False, "--local", help="Whether it is a local test or not"
    ),
    sky_s3_binary_path: str = typer.Option(
        DEFAULT_SKY_S3_PATH, "--sky-s3-path", help="Path to the sky-s3 binary"
    ),
    pull_policy: str = typer.Option(
        "read",
        "--policy",
        help="Policy to pull from the bucket, either 'read' or 'copy_on_read'",
    ),
):
    with open(config_file, "r") as f:
        config = json.load(f)

    init_regions_str = ",".join(config["init_regions"])
    skystore_bucket_prefix = (
        config["skystore_bucket_prefix"]
        if "skystore_bucket_prefix" in config
        else "skystore"
    )
    env = {
        **os.environ,
        "INIT_REGIONS": init_regions_str,
        "CLIENT_FROM_REGION": config["client_from_region"],
        "RUST_LOG": "INFO",
        "RUST_BACKTRACE": "full",
        "AWS_ACCESS_KEY_ID": os.environ.get("AWS_ACCESS_KEY_ID"),
        "AWS_SECRET_ACCESS_KEY": os.environ.get("AWS_SECRET_ACCESS_KEY"),
        "LOCAL": str(local_test).lower(),
<<<<<<< HEAD
        "PULL_POLICY": pull_policy,
=======
        "SKYSTORE_BUCKET_PREFIX": skystore_bucket_prefix,
>>>>>>> c1ffcc76
    }
    env = {k: v for k, v in env.items() if v is not None}

    # Local test: start local s3
    if local_test:
        subprocess.check_call(["mkdir", "-p", "/tmp/s3-local-cache"], env=env)
        s3s_fs_command = (
            "RUST_LOG=s3s_fs=DEBUG s3s-fs --host localhost --port 8014"
            f" --access-key {env['AWS_ACCESS_KEY_ID']} "
            f"--secret-key {env['AWS_SECRET_ACCESS_KEY']} "
            "--domain-name localhost:8014 /tmp/s3-local-cache"
        )
        subprocess.Popen(
            [s3s_fs_command],
            shell=True,
            env=env,
        )

    # Start the skystore server
    subprocess.Popen(
        f"cd {DEFAULT_STORE_SERVER_PATH}; "
        "rm skystore.db; python3 -m uvicorn app:app --reload --port 3000",
        shell=True,
        env=env,
    )

    time.sleep(2)

    # Start the s3-proxy
    if os.path.exists(sky_s3_binary_path):
        subprocess.Popen(
            sky_s3_binary_path,
            env=env,
        )
    else:
        subprocess.Popen(
            ["cargo", "run"],
            env=env,
        )
    typer.secho(f"SkyStore initialized at: {'http://127.0.0.1:8002'}", fg="green")


@app.command()
def register(
    register_config: str = typer.Option(
        ..., "--config", help="Path to the register config file"
    )
):
    try:
        with open(register_config, "r") as f:
            config = json.load(f)

        resp = requests.post(
            "http://localhost:3000/register_buckets",
            json={"bucket": config["bucket"], "config": config["config"]},
        )
        if resp.status_code == 200:
            typer.secho("Successfully registered.", fg="green")
        else:
            typer.secho(f"Registration failed: {resp.text}", fg="red")

    except requests.RequestException as e:
        typer.secho(f"Request error: {e}.", fg="red")


@app.command()
def exit():
    try:
        for port in [3000, 8002, 8014]:
            result = subprocess.run(
                [f"lsof -t -i:{port}"], shell=True, stdout=subprocess.PIPE
            )
            pids = result.stdout.decode("utf-8").strip().split("\n")

            for pid in pids:
                if pid:
                    subprocess.run([f"kill -15 {pid}"], shell=True)

            typer.secho(f"Stopped services running on port {port}.", fg="red")
    except FileNotFoundError:
        typer.secho("PID file not found. Cleaned up processes by port.", fg="yellow")
    except Exception as e:
        typer.secho(f"An error occurred during cleanup: {e}", fg="red")


@app.command()
def warmup(
    bucket: str = typer.Option(
        ..., "--bucket", help="Bucket name which contains the object to warmup"
    ),
    key: str = typer.Option(..., "--key", help="Key of object to warmup"),
    regions: List[str] = typer.Option(
        ..., "--regions", help="Region to warmup objects in"
    ),
):
    try:
        resp = requests.post(
            "http://127.0.0.1:8002/_/warmup_object",
            json={
                "bucket": bucket,
                "key": key,
                "warmup_regions": regions,
            },
        )
        if resp.status_code == 200:
            typer.secho(
                f"Warmup for bucket {bucket} and key {key} was successful.",
                fg="green",
            )
        else:
            typer.secho(f"Error during warmup: {resp.text}.", fg="red")
    except requests.RequestException as e:
        typer.secho(f"Request error: {e}.", fg="red")


def main():
    app()


if __name__ == "__main__":
    app()<|MERGE_RESOLUTION|>--- conflicted
+++ resolved
@@ -53,11 +53,8 @@
         "AWS_ACCESS_KEY_ID": os.environ.get("AWS_ACCESS_KEY_ID"),
         "AWS_SECRET_ACCESS_KEY": os.environ.get("AWS_SECRET_ACCESS_KEY"),
         "LOCAL": str(local_test).lower(),
-<<<<<<< HEAD
         "PULL_POLICY": pull_policy,
-=======
         "SKYSTORE_BUCKET_PREFIX": skystore_bucket_prefix,
->>>>>>> c1ffcc76
     }
     env = {k: v for k, v in env.items() if v is not None}
 
