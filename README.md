# SkyStore: A Global Object Store

SkyStore is a global object store built on top of the object stores in the cloud.
It currently support S3, Azure Blob, and GCS.
You interact with SkyStore through S3 API.
SkyStore automatically place your data in the right cloud provider and region to optimize performance and cost.

Currently, this repo is still in a prototype phase. We are preparing for an alpha at the moment.

## Getting Started

TODO

## Development

To setup the environment:

- Ensure that you have Python and Rust toolchain installed.
- `cargo install just`. We use `just` as a task runner.

```bash
cd store-server
pip install -r requirements.txt
```

```bash
cd s3-proxy
just install-local-s3

# run the following commands in separate windows as they are blocking.
just run-skystore-server
just run-local-s3
just run
```

The S3 proxy should now be serving requests at `http://localhost:8002`.

You can use the AWS CLI or any S3 client to interact with the proxy. Do note that you will need to set `AWS_ACCESS_KEY_ID` and `AWS_SECRET_ACCESS_KEY` to some dummy values. Checkout `s3-proxy/justfile` for reference.

Run some sample commands using the AWS CLI:

```bash
cd s3-proxy
just run-cli-create-bucket
just run-cli-list-buckets 
just run-cli-put
just run-cli-get
just run-cli-list
just run-cli-multipart
```

Test the server
```
cd store-server
just test
```

Before E2E test, if make changes to the server's API, then run the following to re-generate the rust client code. 
```
cd store-server
just generate-openapi
just generate-rust
```
<<<<<<< HEAD

=======
>>>>>>> ebdf377e
### Container Registry
For a slightly more complicated workload, you can test the container registry support by running a local registry configured to push to the SkyStore service and push `alpine` image to it.

```bash
cd s3-proxy
just run-registry
# then open another window
just run-sample-push
just run-sample-pull
```<|MERGE_RESOLUTION|>--- conflicted
+++ resolved
@@ -61,10 +61,8 @@
 just generate-openapi
 just generate-rust
 ```
-<<<<<<< HEAD
 
-=======
->>>>>>> ebdf377e
+
 ### Container Registry
 For a slightly more complicated workload, you can test the container registry support by running a local registry configured to push to the SkyStore service and push `alpine` image to it.
 
